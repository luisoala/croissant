
<div align="center">
<h1 style="border-bottom: none; text-decoration: none;">⚡️ Eclair ⚡️</h1>
</div>

# Your lightning-fast data scientist

Eclair is a set of agentic tools that helps AI models (like Gemini and Claude) discover, download, and use datasets to answer questions based on factual data. Today, such models struggle to discover and use structured data to answer questions, which limits their scientific and analytical potential.

With Eclair, AI models can answer your questions by easily accessing millions of datasets available all over the world, and analysing this data to give accurate answers, rather than having to guess based on training data or web searches. It's like having your own personal, lightning-fast data scientist.

<img src="docs/images/eclair-diagram.png" alt="Eclair Diagram"/>

<<<<<<< HEAD
Eclair does this by combining three recent technologies:
* The [Model Context Protocol (MCP)](https://modelcontextprotocol.io/docs/getting-started/intro) to give AI models easy access to millions of datasets available online (or your own), and tools to work effectively with that data.
* The [Croissant](https://github.com/mlcommons/croissant) metadata standard to help AI models understand what information each dataset contains and how to download and extract that information.
* [AI assistants](https://modelcontextprotocol.io/clients) that can 'think' about how to answer your questions, find relevant datasets, write code to download and analyze this data, and generate anything from direct textual answers to detailed notebooks, voice summaries, and custom user interfaces.

Most importantly, Eclair aims to create an **open, global ecosystem** of data sources, agentic tools, and other MCP servers that can be accessed by any AI agent and extended by anyone. You can also run Eclair servers locally, connect it to your own data sources, extend them with more advanced data analysis tools, actively generate data on the fly, or practically anything that you can imagine.

<table>
<tr>
<td><img src="https://upload.wikimedia.org/wikipedia/commons/thumb/0/05/Eclairs_with_chocolate_icing_at_Cafe_Blue_Hills.jpg/960px-Eclairs_with_chocolate_icing_at_Cafe_Blue_Hills.jpg?uselang=fr" width=200/></td>
<td>Fun fact: like 🥐 Croissant, Éclair was born in Paris. It's both a delicious pastry and the French word for ⚡️ lightning ⚡️.</td>
</tr>
</table>

## Table of Contents

- [Features](#features)
- [Installation](#installation)
- [Running the Server](#running-the-server)
- [Using Eclair](#using-eclair)
  - [Gemini CLI](#gemini-cli)
  - [Claude Code](#claude-code)
  - [IDE integration](#ide-integration)
    - [With VSCode and Copilot](#with-vscode-and-copilot)
    - [With VSCode and Google Code Assist](#with-vscode-and-google-code-assist)
  - [Python API](#python-api)
    - [Basic Usage](#basic-usage)
    - [Using AI models](#using-ai-models)
  - [Command Line Interface](#command-line-interface)
- [Development](#development-1)

## Features

- **Built on Croissant**: A widely accepted machine-readable metadata format for datasets
- **FastMCP Implementation**: Built using the latest FastMCP library and MCP SDK.
- **Seemlessly integrates** with developer environments (e.g. VSCode), code assistants (e.g. Copilot and Gemini Code Assist) and command-line or desktop AI agents.
- **Portable**: Easy to set up your own server and interact via Python code or command-line commands.
- **Flexible Design**: Can relay to other MCP servers (e.g. [Jetty](https://jetty.io/)) and run anywhere as a stateless server.

### Currently Available Tools

1. **search-datasets**: Search for datasets using a query string
2. **download-dataset**: Download a dataset with metadata
3. **datasets-preview-url**: Get a download URL for a dataset preview
4. **serve-croissant**: Get the Croissant metadata for a given dataset
5. **validate-croissant**: Validate a Croissant metadata file
6. **builder-context**: Guidance for LLM/agents on Croissant + TFDS/PyTorch best practices
7. **pytorch-scaffold**: Generate a ready-to-run PyTorch Dataset scaffold from a Croissant URL
8. **help**: Get instructions to use the Eclair tools
9. **ping**: Test that your Eclair server is working


## Installation

You can install Eclair with:

```bash
pip install eclair
```
*Note: Package will be published to PyPI soon*

### Development
Install the required dependencies in a Python environment:
```bash
pip install -r requirements.txt
```

Install in development mode:
```bash
pip install -e .
```

For development with additional tools:
```bash
pip install -e .[dev]
```

Alternatively, use the provided quickstart script to install and start the server:
```bash
./start.sh
```

### Using the Eclair MCP without installation

You can plug in the following config into your MCP client (e.g. Cursor, Zed, Windsurf, etc) to use a hosted test-version of the MCP directly:

```
{
  "mcpServers": {
    "croissant-mcp": {
      "url": "http://35.87.210.99:8000/sse",
      "transport": "sse"
    }
  }
}
```

# Running the Server

## Using the Package (Recommended)
If you've installed the package, simply run
```sh
eclair-server
```

Or if you want to specify host, port, and transport:

```sh
eclair-server --host 0.0.0.0 --port 8080 --transport streamable-http
```

Command line arguments:

- `--host`: Host to bind to (default: 0.0.0.0, configured in config.json)
- `--port`: Port to listen on (default: 8080, configured in config.json)  
- `--transport`: Transport method - 'streamable-http', 'sse', or 'stdio' (default: streamable-http)

## Run manually
The main server file is `server/server.py`. You can run it manually with the same configuration options:

```sh
python server/server.py --host 0.0.0.0 --port 8080 --transport streamable-http
```

## Configuration

### Server configuration
You can configure the server in the `config.json` file. This includes upstream MCP servers (currently only one), and model versions preferences. 

```json
{
  "name": "Eclair Dataset MCP Server",
  "description": "MCP server to help AI models work with datasets, built on Croissant",
  "server": {
    "host": "0.0.0.0",
    "port": 8080,
    "transport": "streamable-http"
  },
  "upstream_server": {
    "url": "https://mcp.jetty.io/mcp",
    "timeout": 5000
  },
  "gemini": {
    "model": "gemini-2.5-pro",
    "temperature": 0.3
  },
  "claude": {
    "model": "claude-3-5-sonnet-20241022",
    "temperature": 0.3,
    "max_tokens": 4096
  }
}
```

# Using Eclair

✨ Eclair can be used by a wide variety of AI agents (any agent that understands MCP), 
such as **Gemini CLI, Claude Code, and IDE integrations such as Gemini Code Assist and Copilot**.

👩‍💻 Moreover, we provide a **Python package** to use Eclair in Jupyter notebooks, Google Colab, and your own code, as well as a **CLI** for quick interactions and further integration.


## Gemini CLI
Install [Gemini CLI](https://github.com/google-gemini/gemini-cli) (and [node.js](http://node.js)).

```bash
npm install -g @google/gemini-cli
```

Set your Gemini API key in an .env file
```bash
echo "GEMINI_API_KEY=XXX" >> .env
```

Add the MCP server in `~/.gemini/settings.json` (in your home dir)
```json
{
  "mcpServers": {
    "eclair": {
      "httpUrl": "http://localhost:8080/mcp",
      "timeout": 5000
    }
  },
  "selectedAuthType": "gemini-api-key"
}
```

Copy the system prompt to your local working directory.
```bash
cp src/eclair/client/gemini/gemini.md ./GEMINI.md
```

Make sure that your Eclair server is running (see above), then start Gemini CLI
```bash
gemini
```

Check that you see the red sunglasses (this means that the system prompt is loaded) and `Using: 1 MCP server`

<img src="docs/images/gemini.png" alt="Gemini CLI"/>

Type `\mcp` in the prompt to make sure all the Eclair tools are accessible.


### Example
Let's use Eclair to explore some fashion-related datasets.

<details>
<summary>Click to expand the Gemini CLI example</summary>

```bash
Prompt: Find a fashion-related dataset and visualize some data examples
```

* First, Gemini uses Eclair to find relevant datasets. 
* It prompts you when it needs permissions (e.g. to run tools or execute code)

<img src="docs/images/fashion-1.png" alt="Fashion query"/>

* Eclair will return all relevant datasets with metadata.
* Gemini may make a recommendation and elicit your preference.

<img src="docs/images/fashion-2.png" alt="Fashion select"/> 

* Next, Gemini downloads the dataset using metadata and download instructions provided by Eclair (in JSON).

<img src="docs/images/fashion-3.png" alt="Fashion download"/> 

* Next, Gemini generates and runs the full code to answer the question.

<img src="docs/images/fashion-4.png" alt="Fashion code"/> 

* Succes! 

<img src="docs/images/fashion_mnist_examples.png" alt="Eclair Diagram" width=400/>

* Of course, you can keep interacting with Gemini to work with the data. For instance:

```
> What is a good model to predict the type of clothing? Evaluate a few of them.
```

<details>
<summary>Click to expand the full conversation and generated code</summary>

<img src="docs/images/fashion-5a.png" alt="Fashion code"/> 
<img src="docs/images/fashion-5b.png" alt="Fashion code"/>
</details>


<img src="docs/images/fashion-5.png" alt="Fashion code"/> 
</details>

## Claude Code
Install Claude Code

```bash
npm install -g @anthropic-ai/claude-code
```

If you are new to Claude Code, run `claude` and follow the prompts to link it to your account. Then exit (Ctrl-C).

```bash
claude
```

Register the Eclair MCP server

```bash
claude mcp add --transport http Eclair http://0.0.0.0:8080/mcp
```

Copy the Eclair system prompt to your local working directory.
```bash
cp src/eclair/client/claude/claude.md ./CLAUDE.md
```

Make sure that your Eclair server is running, then start Claude

```bash
claude
```

You can check whether Eclair is connected by running `eclair ping`
<img src="docs/images/claude.png" alt="Claude code"/> 



### Example
Let's try running the same query as above.

<details>
<summary>Click to expand the Claude Code example</summary>

```
> Find a fashion-related dataset and visualize some data examples
```
Claude decides to use the Eclair tools and prompts you when it needs permissions.
<img src="docs/images/claude-1.png" alt="Fashion query"/>

You select which dataset you want to use, then Claude uses Eclair to download that dataset.
<img src="docs/images/claude-2.png" alt="Fashion select"/>

Next, Claude writes code to visualize the dataset
<img src="docs/images/claude-3.png" alt="Fashion visualize"/>
<img src="docs/images/claude-4.png" alt="Fashion visualize"/>
<img src="docs/images/claude-6.png" alt="Fashion visualize"/>

Finally, like a good data scientist, Claude generates a report about what was learned so far. 
<img src="docs/images/claude-5.png" alt="Fashion summary"/>

</details>

## IDE integration
IDE's are a great environment to interactively explore datasets using Eclair and AI models. There are a tremendous amount of tools available to do this. We'll focus on VSCode together with Copilot and Gemini Code Assist, but other tools will work very similarly.

### With VSCode and Copilot
First, we need to register Eclair:
* In the VSCode search bar, enter ‘>mcp’
* Choose ‘MCP: Add Server’
* Type: choose HTTP
* URL: enter ‘http://0.0.0.0:8080/mcp’ to use your local server
* ID: “Eclair”
* Choose Global or Workspace
* The mcp.json file may open to confirm

Under Extensions (left bar 'box' icon), scroll down to MCP servers to find Eclair, then click the gear icon to 'Start Server'.
<img src="docs/images/copilot-0a.png" alt="Copilot config" width=400/>

Open the Copilot chat, select 'Agent' instead of 'Ask', and choose your preferred AI model. You should see `mcp.json` added to the context.

<img src="docs/images/copilot-0b.png" alt="Fashion visualize"/>

### Example
Let's try running the same example as above.

<details>
<summary>Click to expand the VSCode + Copilot example</summary>

First, we look for some fashion-related datasets. Copilot figures out we can use Eclair for this and asks for permission to use the `search-datasets` tool.
<img src="docs/images/copilot-1.png" alt="Fashion search"/>

This returns a long list of fashion-related datasets (only a few are shown here).
<img src="docs/images/copilot-2.png" alt="Fashion list"/>

Next, we ask it to download and visualize it. Copilot identifies Eclair's `download-dataset` tool to do this, and chooses to generate a Jupyter notebook with the code and visualizations. Eclair provides the required metadata and download instructions to get this right.
<img src="docs/images/copilot-3.png" alt="Fashion download"/>
<img src="docs/images/copilot-4.png" alt="Fashion notebook permission"/>

Thanks to the Eclair instructions, Copilot can write the correct code, and when the notebook is run, the requestion visualization is done.
<img src="docs/images/copilot-6.png" alt="Fashion notebook"/>
<img src="docs/images/copilot-7.png" alt="Fashion visualize"/>

Copilot concludes the task with a summary, and suggestions for next steps to further analyse this dataset.
<img src="docs/images/copilot-5.png" alt="Fashion summary"/>

</details>


### With VSCode and Google Code Assist

First, install [Gemini Code Assist](https://marketplace.visualstudio.com/items?itemName=Google.geminicodeassist) (if you haven't already)

To enable Agentic mode, in the VSCode search bar, enter ‘> Open User Settings JSON’. Then, in the JSON settings, add

```json
   "geminicodeassist.updateChannel": "Insiders",
```

Identically to Gemini CLI, 
* set your Gemini API key in an .env file
```bash
echo "GEMINI_API_KEY=XXX" >> .env
```

* add the MCP server in `~/.gemini/settings.json`
```json
{
  "mcpServers": {
    "eclair": {
      "httpUrl": "http://localhost:8080/mcp",
      "timeout": 5000
    }
  },
  "selectedAuthType": "gemini-api-key"
}
```

* copy the system prompt to your local working directory.
```bash
cp src/eclair/client/gemini/gemini.md ./GEMINI.md
```

Restart VSCode, open the Gemini Sidebar (sparkle icon), set Gemini to Agentic mode, and check whether the MCP server is loaded by entering `/mcp` in the prompt. It should look like this:

<img src="docs/images/gca.png" alt="GCA" width=400/>

You can now start querying with Eclair support.

### Example
Let's try running the same example as above.

<details>
<summary>Click to expand the VSCode + Gemini Code Assist example</summary>

Gemini immediately calls the Eclair `search-datasets` tool to find relevant datasets.
It automatically proceeds to generate a Jupyter notebook with the requested visualizations.
<img src="docs/images/gca-1.png" alt="Fashion search"/>

Gemini uses the metadata and instructions from Eclair to download the dataset.
The notebook details every step of the process.
<img src="docs/images/gca-2.png" alt="Fashion download"/>

At the end of the notebook, it returns the requested visualization.
<img src="docs/images/gca-3.png" alt="Fashion visualize"/>

</details>


## Python API
By importing the Eclair Python package, you can integrate all Eclair tools into your code and Jupyter notebooks.

To use AI models in combination with Eclair, you also need to set your AI model's API key and system prompt. For instance, for Gemini, do the following (replace XXX with your API key):

```bash
echo "GEMINI_API_KEY=XXX" >> .env
echo "GEMINI_SYSTEM_MD="src/eclair/client/gemini/gemini.md" >> .env
```

### Basic Usage

This example shows how to run the search-datasets tool in Python. Other tools are called similarly.
```python
import asyncio
import json
from eclair.client import EclairClient

async def main():
    # Create a python client
    # Include the URL where your server is running
    client = EclairClient("http://localhost:8080/mcp")

    # Run the `search-datasets` tool  
    datasets = await client.search_datasets("mnist")
    
    # Parse results
    for i, ds in enumerate(datasets.content, 1):
        doc = json.loads(ds.text)['document']
        print(f"{i}. {doc['collection_name']}/{doc['entity_name']}")

asyncio.run(main())
```

<details>
<summary>Click to expand the output</summary>

> 1. ylecun/mnist
> 2. VedantPadwal/mnist
> 3. ChristianOrr/mnist
> 4. severo/mnist
> 5. barkermrl/mnist-c
> 6. louisraedisch/AlphaNum
> 7. RomanShp/MNIST-ResNet-Demo-Data
> 8. Fraser/mnist-text-small
> 9. MagedSaeed/MADBase
> ...

</details>

### Data workflows
In the same way you can combine tools for more complex workflows, such as searching for datasets, checking the meta-data, and downloading it.
```python
async def dataset_workflow():
    client = EclairClient("http://localhost:8080/mcp")
    
    # Search for MNIST datasets
    response = await client.search_datasets("mnist")
    datasets = response.content
    print(f"Found {len(datasets)} MNIST-like datasets")
    
    # Get Croissant metadata for a specific dataset
    response = await client.serve_croissant("ylecun", "mnist")
    metadata = response.content[0].text
    print("Dataset metadata:", metadata,'...')
    
    # Get download information
    response = await client.download_dataset("ylecun", "mnist")
    download_info = json.loads(response.content[0].text)
    print("Download details:", list(download_info.keys()))
    print("Download instructions:", download_info["instructions"])

    # Get preview URL if available
    response = await client.datasets_preview_url("ylecun", "mnist")
    preview_url = response.content[0].text
    print(f"Preview URL: {preview_url}")

asyncio.run(dataset_workflow())
```
Output below. This gives you an overview of relevant datasets, detailed metadata for each, download instructions (including code), and a link to preview a sample of the dataset.

<details>
<summary>Click to expand the output</summary>

```
Found 23 MNIST-like datasets
```
```
Dataset metadata: {
  "url": "https://huggingface.co/datasets/ylecun/mnist",
  "name": "mnist",
  "@type": "sc:Dataset ...
```
```
Download details: ['metadata', 'asset_origin', 'data_path', 'instructions']
Download instructions: 
```
``` python
# Install if necessary
# !pip install datasets pandas

from datasets import load_dataset
import pandas as pd

# 1. Load a sample dataset from Hugging Face
dataset = load_dataset("ylecun/mnist")

# 2. Convert to a pandas DataFrame for easier exploration
df_train = pd.DataFrame(dataset["train"])

print("\nPandas DataFrame Head:")
print(df_train.head())
```
```
Preview URL: https://dock.jetty.io/api/v1/datasets/ylecun/mnist/preview
```

</details>



### Dataset Validation

This is how you can use the Croissant validation tool:"
```python
import asyncio
import json
from eclair.client import EclairClient

async def validate_dataset():
    client = EclairClient("http://localhost:8080/mcp")

    # First get some metadata to validate from OpenML
    response = await client.serve_croissant("Albert-Bifet", "covertype")
    croissant = response.content[0].text
    print(croissant)

    # Validate the Croissant metadata
    validation_result = await client.validate_croissant(croissant)
    print("Validation result:")
    print(json.dumps(json.loads(validation_result.content[0].text), indent=2))

asyncio.run(validate_dataset())
```

Output: The metadata is valid Croissant and we can automatically load the dataset.

<details>
<summary>Click to expand the output</summary>

```json
{
  "valid": true,
  "results": [
    {
      "test": "JSON Format Validation",
      "passed": true,
      "message": "The string is valid JSON.",
      "status": "pass"
    },
    {
      "test": "Croissant Schema Validation",
      "passed": true,
      "message": "The dataset passes Croissant validation.",
      "status": "pass"
    },
    {
      "test": "Records Generation Test",
      "passed": true,
      "message": "Record set 'enumerations/class' passed validation.
      "status": "pass"
    }
  ]
}
```
</details>


### Using AI models
MCP tools are especially powerful if we give them to AI models, so we can ask complex questions in natural language. Eclair offers a number of clients to facilitate this, such as `GeminiMCPClient`, and you can easily create new clients using FastMCP.

#### Basic questions
First, a simple request to find interesting datasets. The AI model decides automatically which Eclair tools to use.

``` python
from eclair.client.gemini import GeminiMCPClient
import asyncio

async def ai_assistant():
    client = GeminiMCPClient()
    await client.initialize()
    
    # Let Gemini understand and execute complex requests
    response = await client.ask_gemini_with_tools(
        "Find me datasets on tree covertype in national forests in the USA"
        "and tell me which one has the best information on tree coverage at different elevations."
    )
    print(response)

asyncio.run(ai_assistant())
```

<details>
<summary>Click to expand the AI response</summary>

> Of course. I have analyzed the search results for datasets on tree covertype in US national forests.
> 
> While the request was for multiple datasets, my search returned one highly relevant and comprehensive dataset that is well-known for this type of analysis. Here is a breakdown of my findings and my recommendation.
> 
> ### Dataset Found:
> 
> **1. Covertype Dataset**
> 
> *   **Summary:** This is a classic dataset used for predicting forest cover type from cartographic variables. The data was collected from four wilderness areas within the **Roosevelt National Forest** in northern Colorado. Each data point represents a 30x30 meter cell.
> *   **Source:** The data originates from the US Forest Service (USFS) and the US Geological Survey (USGS).
> *   **Key Features:**
>     *   **Elevation:** Measured in meters.
>     *   **Aspect:** The direction of the slope, in degrees.
>     *   **Slope:** The steepness of the slope, in degrees.
>     *   **Distance to Hydrology/Roadways/Fire Points:** Horizontal and vertical distances to various landmarks.
>     *   **Wilderness Area:** 4 binary columns indicating which of the four wilderness areas the cell belongs to.
>     *   **Soil Type:** 40 binary columns for different soil types.
>     *   **Cover\_Type:** The target variable, an integer from 1 to 7 representing the dominant tree species (e.g., Spruce/Fir, Lodgepole Pine, Ponderosa Pine).
> 
> ---
> 
> ### Recommendation:
>
> Based on your specific interest in analyzing tree coverage at different elevations, the **Covertype dataset is an excellent choice**.
> 
> Here’s why it has the best information for your needs among the results:
> 1.  **Direct Elevation Data:** The dataset includes a quantitative `Elevation` feature, measured in meters. This allows you to directly correlate specific elevations with different tree cover types.
> 2.  **Rich Contextual Information:** The description explicitly states that the four wilderness areas included in the study have different mean elevations and, as a result, different dominant tree species.
> 3.  **Granularity:** The data is provided at a 30x30 meter cell resolution, which is granular enough to perform detailed analysis on how cover types change with elevation, slope, and aspect.
> 
> This dataset is perfectly suited for tasks like creating elevation bands (e.g., low, medium, high) and then analyzing the distribution of the 7 different `Cover_Type` classes within each band. I would strongly recommend starting your analysis with this dataset.

</details>

#### Deeper questions
You can also create complex request, or let the AI model itself figure out how to answer a complex question given the available tools.

``` python
async def smart_dataset_workflow():
    client = GeminiMCPClient()
    await client.initialize()
    
    # Complex dataset analysis and recommendation
    recommendation = await client.ask_gemini_with_tools("""
        I need to build a model for recognizing handwritten digits. 
        Please:
        1. Find suitable datasets for this task
        2. Get metadata including their sizes, formats, and quality
        3. Provide code to download this data
    """)
    
    print(recommendation)
```

<details>
<summary>Click to expand the AI response</summary>

> Of course. I have analyzed the search results for datasets suitable for building a handwritten digit recognition model. Here is a summary of the findings, my recommendations, and the code to get you started.
> 
> ### 1. Suitable Datasets
> 
> Based on the search, the most suitable and widely-used dataset for your task is the **MNIST (Modified National Institute of Standards and Technology) dataset**. Several versions of this dataset were found, with the most authoritative and easiest to use being:
> 
> *   **`ylecun/mnist`**: Hosted on the Hugging Face Hub. This is the original MNIST dataset provided by one of its creators, Yann LeCun. It's the recommended choice due to its ease of access via the `datasets` library.
> *   **`Yann-LeCun/mnist_784`**: Hosted on OpenML. This is the same classic dataset, accessible through libraries like Scikit-learn.
> 
> These datasets are the standard benchmark for digit recognition and are perfect for your project.
> 
> ### 2. Metadata and Analysis
> 
> Here is a breakdown of the recommended datasets.
> 
> | Dataset Name | `ylecun/mnist` (Hugging Face) | `Yann-LeCun/mnist_784` (OpenML) |
> | :--- | :--- | :--- |
> | **Description** | The classic dataset of 70,000 handwritten digits (0-9). | The same classic dataset, with each image flattened into 784 features. |
> | **Size** | - **Total Images**: 70,000<br>- **Training Set**: 60,000 images<br>- **Test Set**: 10,000 images | - **Total Images**: 70,000<br>- **Training Set**: 60,000 examples<br>- **Test Set**: 10,000 examples |
> | **Format** | - **Images**: 28x28 grayscale `PIL.Image` objects.<br>- **Labels**: Integers from 0 to 9. | - **Data**: 70,000 rows x 784 columns (flattened 28x28 images).<br>- **Labels**: String representations of digits '0' through '9'. |
> | **Quality** | High. This is the canonical, pre-processed dataset that has been used to benchmark thousands of machine learning models. The images are size-normalized and centered. | High. Same data source and quality as the Hugging Face version. It is a well-structured and clean dataset. |
> | **Best For** | Projects using modern deep learning frameworks like PyTorch or TensorFlow, as the Hugging Face `datasets` library integrates seamlessly with them. | Projects using traditional machine learning or Scikit-learn, where a simple feature matrix (`X`) and target vector (`y`) are preferred. |
> 
> ---
> 
> #### Other Datasets Found (Less Suitable)
> 
> *   **`Kaggle/SignMNIST`**: This dataset is for **American Sign Language letters**, not handwritten digits. While it's inspired by MNIST, it's for a different task.
> *   **`Isabelle-Guyon/gina_agnostic`**: This is a more complex, modified version of MNIST created for a specific machine learning challenge (distinguishing odd vs. even numbers from pairs of digits). It is not suitable for standard 10-class digit recognition.
> *   **`MagedSaeed/MADBase`**: This dataset contains **Arabic handwritten digits**, which is a different character set from the standard 0-9 digits you likely intend to recognize.
> 
> ---
> 
> ### 3. Code to Download the Data
> 
> #### Using the Hugging Face `datasets` library
> 
> This is the best option if you plan to use deep learning frameworks.
> 
> First, install the library:
> ```bash
> pip install datasets
> ```
> 
> Then, use this Python code to download and inspect the data:
> ```python
> from datasets import load_dataset
> 
> # Load the MNIST dataset from the Hugging Face Hub
> mnist_dataset = load_dataset("ylecun/mnist")
> 
> # You can easily access the training and testing splits
> train_data = mnist_dataset["train"]
> test_data = mnist_dataset["test"]
> 
> # Let's look at a single example
> example = train_data[0]
> image = example['image']
> label = example['label']
> 
> print(f"\nExample label: {label}")
> print(f"Image size: {image.size}")
> print(f"Image mode: {image.mode}")
> 
> # To display the image (requires matplotlib and Pillow)
> # pip install matplotlib Pillow
> import matplotlib.pyplot as plt
> 
> plt.imshow(image, cmap='gray')
> plt.title(f"Label: {label}")
> plt.show()
> ```
> 
> #### Using OpenML and Scikit-learn
> 
> This is a great option if you are using Scikit-learn for your modeling.
> 
> First, ensure you have Scikit-learn installed:
> ```bash
> pip install scikit-learn
> ```
> 
> Then, use this code to download the `mnist_784` dataset from OpenML:
> ```python
> from sklearn.datasets import fetch_openml
> import numpy as np
> import matplotlib.pyplot as plt
> 
> # Fetch the dataset from OpenML.
> # as_frame=False returns NumPy arrays instead of a Pandas DataFrame
> mnist = fetch_openml('mnist_784', version=1, as_frame=False, parser='auto')
> 
> # The data is in a dictionary-like object
> # 'data' contains the flattened images (features)
> # 'target' contains the labels
> X = mnist.data
> y = mnist.target
> 
> print(f"Data shape (X): {X.shape}")   # (70000, 784)
> print(f"Target shape (y): {y.shape}") # (70000,)
> print(f"Data type: {X.dtype}")        # float64
> print(f"Target type: {y.dtype}")      # object (strings)
> 
> # Note: The labels are strings, so you might want to convert them to integers
> y = y.astype(np.uint8)
> print(f"Target type after conversion: {y.dtype}") # uint8
> 
> # Split the data into training and test sets as is standard for MNIST
> X_train, X_test = X[:60000], X[60000:]
> y_train, y_test = y[:60000], y[60000:]
> 
> print(f"\nTraining data shape: {X_train.shape}")
> print(f"Test data shape: {X_test.shape}")
> 
> # To visualize an image, you need to reshape it from 784 to 28x28
> first_image = X_train[0]
> first_image_reshaped = first_image.reshape(28, 28)
> first_label = y_train[0]
> 
> plt.imshow(first_image_reshaped, cmap='gray')
> plt.title(f"Label: {first_label}")
> plt.show()
> ```

</details>

Take 5 minutes to think about your own deep questions you could answer with Eclair.



## Command Line Interface
Finally, you can also directly interact with the MCP tools via the command-line client.

To use AI models (see below), you also need to set your AI model's API key and system prompt. For instance, for Gemini, do the following (replace XXX with your API key):

```bash
echo "GEMINI_API_KEY=XXX" >> .env
echo "GEMINI_SYSTEM_MD="src/eclair/client/gemini/gemini.md" >> .env
```

```bash
# Test server connectivity
eclair-client --tool ping

# Search for datasets
eclair-client --tool search-datasets --query "mnist"
```

This also works with AI model integrations, e.g. with the `use-gemini` argument:
```bash
# Use with Gemini
eclair-client --use-gemini --tool ask --query "Find datasets for image segmentation"

# Short form
eclair-client -G -T ask -Q "Find datasets for image segmentation"
```

> TODO: The CLI interface currently doesn't keep a conversation state between commands. Use the IDE integrations and AI agents below for longer conversations with memory.


Overview of argments and shortcuts:

| Long Form | Short Form | Description |
|-----------|------------|-------------|
| `--server-url` | `-S` | MCP server URL |
| `--tool` | `-T` | Tool to call |
| `--query` | `-Q` | Query string for search-datasets |
| `--collection` | `-C` | Dataset collection |
| `--dataset` | `-D` | Dataset name |
| `--use-gemini` | `-G` | Use Gemini client |
| `--use-claude` | `-L` | Use Claude client |


### Example
Command:
```bash
eclair-client -GT ask -Q "look for interesting datasets for image segmentation and order by size"
```

<details>
<summary>Click to expand the AI response</summary>

> Of course! I'd be happy to help you find interesting datasets for image segmentation. Let's get started right away.
> 
> First, I'll search for datasets related to "image segmentation" on the eclair server. Then, I'll analyze their metadata to determine their size and present them to you in descending order.
> 
> Excellent! The search returned a great list of potential datasets. Now, I will retrieve the Croissant metadata for each of these to find their sizes and other relevant details. This might take a moment as I need to query each one individually.
> 
> Fantastic! I've successfully retrieved the metadata and extracted the sizes for each dataset. Here is the list of image segmentation datasets, ordered from largest to smallest:
> 
> 1.  **`segments/sam-1b`**
>     *   **Size**: 12.3 TB
>     *   **Description**: The Segment Anything 1-Billion mask dataset (SA-1B). A massive, high-quality dataset with over 1 billion masks on 11 million images, designed for developing foundational models in computer vision.
> 
> 2.  **`google/cityscapes`**
>     *   **Size**: ~11.2 GB (11.0 GB + 241.0 MB)
>     *   **Description**: A large-scale dataset focusing on semantic understanding of urban street scenes from 50 different cities. It's a standard benchmark for autonomous driving applications.
> 
> 3.  **`segments/sidewalk-semantic`**
>     *   **Size**: 1.8 GB
>     *   **Description**: A collection of images focused on urban sidewalks with detailed semantic segmentation. Crucial for applications like autonomous robot navigation and accessibility tools.
> 
> 4.  **`scene_parse_150`**
>     *   **Size**: 1.0 GB
>     *   **Description**: A benchmark for scene parsing, providing densely annotated images with pixel-level labels for a wide range of objects and scenes.
> 
> 5.  **`augmented-traffic-signs`**
>     *   **Size**: 1.0 GB
>     *   **Description**: Contains 1000 images of traffic signs (1280x720) with segmentation masks, split into training and test sets.
> 
> 6.  **`facebook/ade20k`**
>     *   **Size**: 887.0 MB
>     *   **Description**: A large-scale scene parsing benchmark with a diverse set of images and dense annotations for objects and their parts.
> 
> 7.  **`nielsr/ade20k-panoptic`**
>     *   **Size**: 887.0 MB
>     *   **Description**: A panoptic version of the ADE20K dataset, providing annotations for both semantic "stuff" (like sky, road) and instance "things" (like individual cars, people).
> 
> 8.  **`kvasir-v2`**
>     *   **Size**: 495.0 MB
>     *   **Description**: A diverse dataset of medical images from the gastrointestinal tract, annotated by experts for developing computer-aided diagnosis systems.
> 
> 9.  **`kvasir-instrument`**
>     *   **Size**: 80.0 MB
>     *   **Description**: A dataset of images from colonoscopy procedures, with segmentation masks for various medical instruments. Useful for computer-assisted surgery applications.
> 
> 10. **`fashion-mnist`**
>     *   **Size**: 31.0 MB
>     *   **Description**: A dataset of 70,000 28x28 grayscale images of clothing items. While primarily for classification, it can be used for simple segmentation tasks.
> 
> This list should give you a great starting point! The `sam-1b` dataset is exceptionally large and state-of-the-art, while `cityscapes` and `ade20k` are very popular and well-established benchmarks.
</details>

Eclair can be integrated in many more ways. Let us know your ideas!

# Development

## Code structure

To modify the MCP server or add new tools:
* See `src/eclair/server`
    * `server.py` sets up the MCP server itself
    * `tools.py` contains tool implementations
    * `validation.py` contains the Croissant validation
    * `/context` contains context for AI agents, such as persona, the Croissant spec, and usage guidelines.

To modify or create new MCP clients:
* See `src/eclair/client`
    * `server.py` implements the Python client
    * `cli.py` implements the Command Line Interface
    * `/gemini` contains the Gemini integration
    * `/{model}` idem for other model integrations


Configure upstream server settings in `config.json`

Build and install: `pip install -e .`

Stay awesome. Be a bit better than you were yesterday.

## Testing

Eclair includes comprehensive testing capabilities that can be run both as standalone scripts and with pytest.

Note: the tests will automatically start the server before the test and stop it afterward. Hence, the test server should not be running before starting the tests.

### Using pytest (Recommended)

Run all tests with pytest for comprehensive testing:
```bash
# Run all tests
pytest tests/ -v

# Run specific tests
pytest tests/test_server.py -v
pytest tests/test_client.py -v

# Run tests with coverage (if pytest-cov is installed)
pytest tests/ --cov=src/eclair --cov-report=html
```

### Standalone Script Execution

Each test can also be run directly as a Python script. For instance:

Test whether the MCP server and all Eclair tools work:
```bash
python tests/test_server.py
```

Test the Eclair client functionality:
```bash
python tests/test_client.py
```

## Building and Installing

### Build the Package
```bash
# Build using the provided script
./build.sh

# Or manually with Python build tools  
python -m build
```

### Install from Local Build
```bash
pip install dist/eclair-0.0.1-py3-none-any.whl
```

### Development Installation
```bash
pip install -e .
```

## Contributors
* Joaquin Vanschoren (TU Eindhoven, OpenML, Google Deepmind)
* Omar Benjelloun (Google Deepmind)
* Jon Lebenshold (Jetty)
* Natasha Noy (Google)
* Luis Oala
=======
[Interested? Click here to get started!](https://eclair-docs.github.io/)
>>>>>>> f98e4d1c

Thank you for supporting Eclair! 🙂<|MERGE_RESOLUTION|>--- conflicted
+++ resolved
@@ -11,1012 +11,4 @@
 
 <img src="docs/images/eclair-diagram.png" alt="Eclair Diagram"/>
 
-<<<<<<< HEAD
-Eclair does this by combining three recent technologies:
-* The [Model Context Protocol (MCP)](https://modelcontextprotocol.io/docs/getting-started/intro) to give AI models easy access to millions of datasets available online (or your own), and tools to work effectively with that data.
-* The [Croissant](https://github.com/mlcommons/croissant) metadata standard to help AI models understand what information each dataset contains and how to download and extract that information.
-* [AI assistants](https://modelcontextprotocol.io/clients) that can 'think' about how to answer your questions, find relevant datasets, write code to download and analyze this data, and generate anything from direct textual answers to detailed notebooks, voice summaries, and custom user interfaces.
-
-Most importantly, Eclair aims to create an **open, global ecosystem** of data sources, agentic tools, and other MCP servers that can be accessed by any AI agent and extended by anyone. You can also run Eclair servers locally, connect it to your own data sources, extend them with more advanced data analysis tools, actively generate data on the fly, or practically anything that you can imagine.
-
-<table>
-<tr>
-<td><img src="https://upload.wikimedia.org/wikipedia/commons/thumb/0/05/Eclairs_with_chocolate_icing_at_Cafe_Blue_Hills.jpg/960px-Eclairs_with_chocolate_icing_at_Cafe_Blue_Hills.jpg?uselang=fr" width=200/></td>
-<td>Fun fact: like 🥐 Croissant, Éclair was born in Paris. It's both a delicious pastry and the French word for ⚡️ lightning ⚡️.</td>
-</tr>
-</table>
-
-## Table of Contents
-
-- [Features](#features)
-- [Installation](#installation)
-- [Running the Server](#running-the-server)
-- [Using Eclair](#using-eclair)
-  - [Gemini CLI](#gemini-cli)
-  - [Claude Code](#claude-code)
-  - [IDE integration](#ide-integration)
-    - [With VSCode and Copilot](#with-vscode-and-copilot)
-    - [With VSCode and Google Code Assist](#with-vscode-and-google-code-assist)
-  - [Python API](#python-api)
-    - [Basic Usage](#basic-usage)
-    - [Using AI models](#using-ai-models)
-  - [Command Line Interface](#command-line-interface)
-- [Development](#development-1)
-
-## Features
-
-- **Built on Croissant**: A widely accepted machine-readable metadata format for datasets
-- **FastMCP Implementation**: Built using the latest FastMCP library and MCP SDK.
-- **Seemlessly integrates** with developer environments (e.g. VSCode), code assistants (e.g. Copilot and Gemini Code Assist) and command-line or desktop AI agents.
-- **Portable**: Easy to set up your own server and interact via Python code or command-line commands.
-- **Flexible Design**: Can relay to other MCP servers (e.g. [Jetty](https://jetty.io/)) and run anywhere as a stateless server.
-
-### Currently Available Tools
-
-1. **search-datasets**: Search for datasets using a query string
-2. **download-dataset**: Download a dataset with metadata
-3. **datasets-preview-url**: Get a download URL for a dataset preview
-4. **serve-croissant**: Get the Croissant metadata for a given dataset
-5. **validate-croissant**: Validate a Croissant metadata file
-6. **builder-context**: Guidance for LLM/agents on Croissant + TFDS/PyTorch best practices
-7. **pytorch-scaffold**: Generate a ready-to-run PyTorch Dataset scaffold from a Croissant URL
-8. **help**: Get instructions to use the Eclair tools
-9. **ping**: Test that your Eclair server is working
-
-
-## Installation
-
-You can install Eclair with:
-
-```bash
-pip install eclair
-```
-*Note: Package will be published to PyPI soon*
-
-### Development
-Install the required dependencies in a Python environment:
-```bash
-pip install -r requirements.txt
-```
-
-Install in development mode:
-```bash
-pip install -e .
-```
-
-For development with additional tools:
-```bash
-pip install -e .[dev]
-```
-
-Alternatively, use the provided quickstart script to install and start the server:
-```bash
-./start.sh
-```
-
-### Using the Eclair MCP without installation
-
-You can plug in the following config into your MCP client (e.g. Cursor, Zed, Windsurf, etc) to use a hosted test-version of the MCP directly:
-
-```
-{
-  "mcpServers": {
-    "croissant-mcp": {
-      "url": "http://35.87.210.99:8000/sse",
-      "transport": "sse"
-    }
-  }
-}
-```
-
-# Running the Server
-
-## Using the Package (Recommended)
-If you've installed the package, simply run
-```sh
-eclair-server
-```
-
-Or if you want to specify host, port, and transport:
-
-```sh
-eclair-server --host 0.0.0.0 --port 8080 --transport streamable-http
-```
-
-Command line arguments:
-
-- `--host`: Host to bind to (default: 0.0.0.0, configured in config.json)
-- `--port`: Port to listen on (default: 8080, configured in config.json)  
-- `--transport`: Transport method - 'streamable-http', 'sse', or 'stdio' (default: streamable-http)
-
-## Run manually
-The main server file is `server/server.py`. You can run it manually with the same configuration options:
-
-```sh
-python server/server.py --host 0.0.0.0 --port 8080 --transport streamable-http
-```
-
-## Configuration
-
-### Server configuration
-You can configure the server in the `config.json` file. This includes upstream MCP servers (currently only one), and model versions preferences. 
-
-```json
-{
-  "name": "Eclair Dataset MCP Server",
-  "description": "MCP server to help AI models work with datasets, built on Croissant",
-  "server": {
-    "host": "0.0.0.0",
-    "port": 8080,
-    "transport": "streamable-http"
-  },
-  "upstream_server": {
-    "url": "https://mcp.jetty.io/mcp",
-    "timeout": 5000
-  },
-  "gemini": {
-    "model": "gemini-2.5-pro",
-    "temperature": 0.3
-  },
-  "claude": {
-    "model": "claude-3-5-sonnet-20241022",
-    "temperature": 0.3,
-    "max_tokens": 4096
-  }
-}
-```
-
-# Using Eclair
-
-✨ Eclair can be used by a wide variety of AI agents (any agent that understands MCP), 
-such as **Gemini CLI, Claude Code, and IDE integrations such as Gemini Code Assist and Copilot**.
-
-👩‍💻 Moreover, we provide a **Python package** to use Eclair in Jupyter notebooks, Google Colab, and your own code, as well as a **CLI** for quick interactions and further integration.
-
-
-## Gemini CLI
-Install [Gemini CLI](https://github.com/google-gemini/gemini-cli) (and [node.js](http://node.js)).
-
-```bash
-npm install -g @google/gemini-cli
-```
-
-Set your Gemini API key in an .env file
-```bash
-echo "GEMINI_API_KEY=XXX" >> .env
-```
-
-Add the MCP server in `~/.gemini/settings.json` (in your home dir)
-```json
-{
-  "mcpServers": {
-    "eclair": {
-      "httpUrl": "http://localhost:8080/mcp",
-      "timeout": 5000
-    }
-  },
-  "selectedAuthType": "gemini-api-key"
-}
-```
-
-Copy the system prompt to your local working directory.
-```bash
-cp src/eclair/client/gemini/gemini.md ./GEMINI.md
-```
-
-Make sure that your Eclair server is running (see above), then start Gemini CLI
-```bash
-gemini
-```
-
-Check that you see the red sunglasses (this means that the system prompt is loaded) and `Using: 1 MCP server`
-
-<img src="docs/images/gemini.png" alt="Gemini CLI"/>
-
-Type `\mcp` in the prompt to make sure all the Eclair tools are accessible.
-
-
-### Example
-Let's use Eclair to explore some fashion-related datasets.
-
-<details>
-<summary>Click to expand the Gemini CLI example</summary>
-
-```bash
-Prompt: Find a fashion-related dataset and visualize some data examples
-```
-
-* First, Gemini uses Eclair to find relevant datasets. 
-* It prompts you when it needs permissions (e.g. to run tools or execute code)
-
-<img src="docs/images/fashion-1.png" alt="Fashion query"/>
-
-* Eclair will return all relevant datasets with metadata.
-* Gemini may make a recommendation and elicit your preference.
-
-<img src="docs/images/fashion-2.png" alt="Fashion select"/> 
-
-* Next, Gemini downloads the dataset using metadata and download instructions provided by Eclair (in JSON).
-
-<img src="docs/images/fashion-3.png" alt="Fashion download"/> 
-
-* Next, Gemini generates and runs the full code to answer the question.
-
-<img src="docs/images/fashion-4.png" alt="Fashion code"/> 
-
-* Succes! 
-
-<img src="docs/images/fashion_mnist_examples.png" alt="Eclair Diagram" width=400/>
-
-* Of course, you can keep interacting with Gemini to work with the data. For instance:
-
-```
-> What is a good model to predict the type of clothing? Evaluate a few of them.
-```
-
-<details>
-<summary>Click to expand the full conversation and generated code</summary>
-
-<img src="docs/images/fashion-5a.png" alt="Fashion code"/> 
-<img src="docs/images/fashion-5b.png" alt="Fashion code"/>
-</details>
-
-
-<img src="docs/images/fashion-5.png" alt="Fashion code"/> 
-</details>
-
-## Claude Code
-Install Claude Code
-
-```bash
-npm install -g @anthropic-ai/claude-code
-```
-
-If you are new to Claude Code, run `claude` and follow the prompts to link it to your account. Then exit (Ctrl-C).
-
-```bash
-claude
-```
-
-Register the Eclair MCP server
-
-```bash
-claude mcp add --transport http Eclair http://0.0.0.0:8080/mcp
-```
-
-Copy the Eclair system prompt to your local working directory.
-```bash
-cp src/eclair/client/claude/claude.md ./CLAUDE.md
-```
-
-Make sure that your Eclair server is running, then start Claude
-
-```bash
-claude
-```
-
-You can check whether Eclair is connected by running `eclair ping`
-<img src="docs/images/claude.png" alt="Claude code"/> 
-
-
-
-### Example
-Let's try running the same query as above.
-
-<details>
-<summary>Click to expand the Claude Code example</summary>
-
-```
-> Find a fashion-related dataset and visualize some data examples
-```
-Claude decides to use the Eclair tools and prompts you when it needs permissions.
-<img src="docs/images/claude-1.png" alt="Fashion query"/>
-
-You select which dataset you want to use, then Claude uses Eclair to download that dataset.
-<img src="docs/images/claude-2.png" alt="Fashion select"/>
-
-Next, Claude writes code to visualize the dataset
-<img src="docs/images/claude-3.png" alt="Fashion visualize"/>
-<img src="docs/images/claude-4.png" alt="Fashion visualize"/>
-<img src="docs/images/claude-6.png" alt="Fashion visualize"/>
-
-Finally, like a good data scientist, Claude generates a report about what was learned so far. 
-<img src="docs/images/claude-5.png" alt="Fashion summary"/>
-
-</details>
-
-## IDE integration
-IDE's are a great environment to interactively explore datasets using Eclair and AI models. There are a tremendous amount of tools available to do this. We'll focus on VSCode together with Copilot and Gemini Code Assist, but other tools will work very similarly.
-
-### With VSCode and Copilot
-First, we need to register Eclair:
-* In the VSCode search bar, enter ‘>mcp’
-* Choose ‘MCP: Add Server’
-* Type: choose HTTP
-* URL: enter ‘http://0.0.0.0:8080/mcp’ to use your local server
-* ID: “Eclair”
-* Choose Global or Workspace
-* The mcp.json file may open to confirm
-
-Under Extensions (left bar 'box' icon), scroll down to MCP servers to find Eclair, then click the gear icon to 'Start Server'.
-<img src="docs/images/copilot-0a.png" alt="Copilot config" width=400/>
-
-Open the Copilot chat, select 'Agent' instead of 'Ask', and choose your preferred AI model. You should see `mcp.json` added to the context.
-
-<img src="docs/images/copilot-0b.png" alt="Fashion visualize"/>
-
-### Example
-Let's try running the same example as above.
-
-<details>
-<summary>Click to expand the VSCode + Copilot example</summary>
-
-First, we look for some fashion-related datasets. Copilot figures out we can use Eclair for this and asks for permission to use the `search-datasets` tool.
-<img src="docs/images/copilot-1.png" alt="Fashion search"/>
-
-This returns a long list of fashion-related datasets (only a few are shown here).
-<img src="docs/images/copilot-2.png" alt="Fashion list"/>
-
-Next, we ask it to download and visualize it. Copilot identifies Eclair's `download-dataset` tool to do this, and chooses to generate a Jupyter notebook with the code and visualizations. Eclair provides the required metadata and download instructions to get this right.
-<img src="docs/images/copilot-3.png" alt="Fashion download"/>
-<img src="docs/images/copilot-4.png" alt="Fashion notebook permission"/>
-
-Thanks to the Eclair instructions, Copilot can write the correct code, and when the notebook is run, the requestion visualization is done.
-<img src="docs/images/copilot-6.png" alt="Fashion notebook"/>
-<img src="docs/images/copilot-7.png" alt="Fashion visualize"/>
-
-Copilot concludes the task with a summary, and suggestions for next steps to further analyse this dataset.
-<img src="docs/images/copilot-5.png" alt="Fashion summary"/>
-
-</details>
-
-
-### With VSCode and Google Code Assist
-
-First, install [Gemini Code Assist](https://marketplace.visualstudio.com/items?itemName=Google.geminicodeassist) (if you haven't already)
-
-To enable Agentic mode, in the VSCode search bar, enter ‘> Open User Settings JSON’. Then, in the JSON settings, add
-
-```json
-   "geminicodeassist.updateChannel": "Insiders",
-```
-
-Identically to Gemini CLI, 
-* set your Gemini API key in an .env file
-```bash
-echo "GEMINI_API_KEY=XXX" >> .env
-```
-
-* add the MCP server in `~/.gemini/settings.json`
-```json
-{
-  "mcpServers": {
-    "eclair": {
-      "httpUrl": "http://localhost:8080/mcp",
-      "timeout": 5000
-    }
-  },
-  "selectedAuthType": "gemini-api-key"
-}
-```
-
-* copy the system prompt to your local working directory.
-```bash
-cp src/eclair/client/gemini/gemini.md ./GEMINI.md
-```
-
-Restart VSCode, open the Gemini Sidebar (sparkle icon), set Gemini to Agentic mode, and check whether the MCP server is loaded by entering `/mcp` in the prompt. It should look like this:
-
-<img src="docs/images/gca.png" alt="GCA" width=400/>
-
-You can now start querying with Eclair support.
-
-### Example
-Let's try running the same example as above.
-
-<details>
-<summary>Click to expand the VSCode + Gemini Code Assist example</summary>
-
-Gemini immediately calls the Eclair `search-datasets` tool to find relevant datasets.
-It automatically proceeds to generate a Jupyter notebook with the requested visualizations.
-<img src="docs/images/gca-1.png" alt="Fashion search"/>
-
-Gemini uses the metadata and instructions from Eclair to download the dataset.
-The notebook details every step of the process.
-<img src="docs/images/gca-2.png" alt="Fashion download"/>
-
-At the end of the notebook, it returns the requested visualization.
-<img src="docs/images/gca-3.png" alt="Fashion visualize"/>
-
-</details>
-
-
-## Python API
-By importing the Eclair Python package, you can integrate all Eclair tools into your code and Jupyter notebooks.
-
-To use AI models in combination with Eclair, you also need to set your AI model's API key and system prompt. For instance, for Gemini, do the following (replace XXX with your API key):
-
-```bash
-echo "GEMINI_API_KEY=XXX" >> .env
-echo "GEMINI_SYSTEM_MD="src/eclair/client/gemini/gemini.md" >> .env
-```
-
-### Basic Usage
-
-This example shows how to run the search-datasets tool in Python. Other tools are called similarly.
-```python
-import asyncio
-import json
-from eclair.client import EclairClient
-
-async def main():
-    # Create a python client
-    # Include the URL where your server is running
-    client = EclairClient("http://localhost:8080/mcp")
-
-    # Run the `search-datasets` tool  
-    datasets = await client.search_datasets("mnist")
-    
-    # Parse results
-    for i, ds in enumerate(datasets.content, 1):
-        doc = json.loads(ds.text)['document']
-        print(f"{i}. {doc['collection_name']}/{doc['entity_name']}")
-
-asyncio.run(main())
-```
-
-<details>
-<summary>Click to expand the output</summary>
-
-> 1. ylecun/mnist
-> 2. VedantPadwal/mnist
-> 3. ChristianOrr/mnist
-> 4. severo/mnist
-> 5. barkermrl/mnist-c
-> 6. louisraedisch/AlphaNum
-> 7. RomanShp/MNIST-ResNet-Demo-Data
-> 8. Fraser/mnist-text-small
-> 9. MagedSaeed/MADBase
-> ...
-
-</details>
-
-### Data workflows
-In the same way you can combine tools for more complex workflows, such as searching for datasets, checking the meta-data, and downloading it.
-```python
-async def dataset_workflow():
-    client = EclairClient("http://localhost:8080/mcp")
-    
-    # Search for MNIST datasets
-    response = await client.search_datasets("mnist")
-    datasets = response.content
-    print(f"Found {len(datasets)} MNIST-like datasets")
-    
-    # Get Croissant metadata for a specific dataset
-    response = await client.serve_croissant("ylecun", "mnist")
-    metadata = response.content[0].text
-    print("Dataset metadata:", metadata,'...')
-    
-    # Get download information
-    response = await client.download_dataset("ylecun", "mnist")
-    download_info = json.loads(response.content[0].text)
-    print("Download details:", list(download_info.keys()))
-    print("Download instructions:", download_info["instructions"])
-
-    # Get preview URL if available
-    response = await client.datasets_preview_url("ylecun", "mnist")
-    preview_url = response.content[0].text
-    print(f"Preview URL: {preview_url}")
-
-asyncio.run(dataset_workflow())
-```
-Output below. This gives you an overview of relevant datasets, detailed metadata for each, download instructions (including code), and a link to preview a sample of the dataset.
-
-<details>
-<summary>Click to expand the output</summary>
-
-```
-Found 23 MNIST-like datasets
-```
-```
-Dataset metadata: {
-  "url": "https://huggingface.co/datasets/ylecun/mnist",
-  "name": "mnist",
-  "@type": "sc:Dataset ...
-```
-```
-Download details: ['metadata', 'asset_origin', 'data_path', 'instructions']
-Download instructions: 
-```
-``` python
-# Install if necessary
-# !pip install datasets pandas
-
-from datasets import load_dataset
-import pandas as pd
-
-# 1. Load a sample dataset from Hugging Face
-dataset = load_dataset("ylecun/mnist")
-
-# 2. Convert to a pandas DataFrame for easier exploration
-df_train = pd.DataFrame(dataset["train"])
-
-print("\nPandas DataFrame Head:")
-print(df_train.head())
-```
-```
-Preview URL: https://dock.jetty.io/api/v1/datasets/ylecun/mnist/preview
-```
-
-</details>
-
-
-
-### Dataset Validation
-
-This is how you can use the Croissant validation tool:"
-```python
-import asyncio
-import json
-from eclair.client import EclairClient
-
-async def validate_dataset():
-    client = EclairClient("http://localhost:8080/mcp")
-
-    # First get some metadata to validate from OpenML
-    response = await client.serve_croissant("Albert-Bifet", "covertype")
-    croissant = response.content[0].text
-    print(croissant)
-
-    # Validate the Croissant metadata
-    validation_result = await client.validate_croissant(croissant)
-    print("Validation result:")
-    print(json.dumps(json.loads(validation_result.content[0].text), indent=2))
-
-asyncio.run(validate_dataset())
-```
-
-Output: The metadata is valid Croissant and we can automatically load the dataset.
-
-<details>
-<summary>Click to expand the output</summary>
-
-```json
-{
-  "valid": true,
-  "results": [
-    {
-      "test": "JSON Format Validation",
-      "passed": true,
-      "message": "The string is valid JSON.",
-      "status": "pass"
-    },
-    {
-      "test": "Croissant Schema Validation",
-      "passed": true,
-      "message": "The dataset passes Croissant validation.",
-      "status": "pass"
-    },
-    {
-      "test": "Records Generation Test",
-      "passed": true,
-      "message": "Record set 'enumerations/class' passed validation.
-      "status": "pass"
-    }
-  ]
-}
-```
-</details>
-
-
-### Using AI models
-MCP tools are especially powerful if we give them to AI models, so we can ask complex questions in natural language. Eclair offers a number of clients to facilitate this, such as `GeminiMCPClient`, and you can easily create new clients using FastMCP.
-
-#### Basic questions
-First, a simple request to find interesting datasets. The AI model decides automatically which Eclair tools to use.
-
-``` python
-from eclair.client.gemini import GeminiMCPClient
-import asyncio
-
-async def ai_assistant():
-    client = GeminiMCPClient()
-    await client.initialize()
-    
-    # Let Gemini understand and execute complex requests
-    response = await client.ask_gemini_with_tools(
-        "Find me datasets on tree covertype in national forests in the USA"
-        "and tell me which one has the best information on tree coverage at different elevations."
-    )
-    print(response)
-
-asyncio.run(ai_assistant())
-```
-
-<details>
-<summary>Click to expand the AI response</summary>
-
-> Of course. I have analyzed the search results for datasets on tree covertype in US national forests.
-> 
-> While the request was for multiple datasets, my search returned one highly relevant and comprehensive dataset that is well-known for this type of analysis. Here is a breakdown of my findings and my recommendation.
-> 
-> ### Dataset Found:
-> 
-> **1. Covertype Dataset**
-> 
-> *   **Summary:** This is a classic dataset used for predicting forest cover type from cartographic variables. The data was collected from four wilderness areas within the **Roosevelt National Forest** in northern Colorado. Each data point represents a 30x30 meter cell.
-> *   **Source:** The data originates from the US Forest Service (USFS) and the US Geological Survey (USGS).
-> *   **Key Features:**
->     *   **Elevation:** Measured in meters.
->     *   **Aspect:** The direction of the slope, in degrees.
->     *   **Slope:** The steepness of the slope, in degrees.
->     *   **Distance to Hydrology/Roadways/Fire Points:** Horizontal and vertical distances to various landmarks.
->     *   **Wilderness Area:** 4 binary columns indicating which of the four wilderness areas the cell belongs to.
->     *   **Soil Type:** 40 binary columns for different soil types.
->     *   **Cover\_Type:** The target variable, an integer from 1 to 7 representing the dominant tree species (e.g., Spruce/Fir, Lodgepole Pine, Ponderosa Pine).
-> 
-> ---
-> 
-> ### Recommendation:
->
-> Based on your specific interest in analyzing tree coverage at different elevations, the **Covertype dataset is an excellent choice**.
-> 
-> Here’s why it has the best information for your needs among the results:
-> 1.  **Direct Elevation Data:** The dataset includes a quantitative `Elevation` feature, measured in meters. This allows you to directly correlate specific elevations with different tree cover types.
-> 2.  **Rich Contextual Information:** The description explicitly states that the four wilderness areas included in the study have different mean elevations and, as a result, different dominant tree species.
-> 3.  **Granularity:** The data is provided at a 30x30 meter cell resolution, which is granular enough to perform detailed analysis on how cover types change with elevation, slope, and aspect.
-> 
-> This dataset is perfectly suited for tasks like creating elevation bands (e.g., low, medium, high) and then analyzing the distribution of the 7 different `Cover_Type` classes within each band. I would strongly recommend starting your analysis with this dataset.
-
-</details>
-
-#### Deeper questions
-You can also create complex request, or let the AI model itself figure out how to answer a complex question given the available tools.
-
-``` python
-async def smart_dataset_workflow():
-    client = GeminiMCPClient()
-    await client.initialize()
-    
-    # Complex dataset analysis and recommendation
-    recommendation = await client.ask_gemini_with_tools("""
-        I need to build a model for recognizing handwritten digits. 
-        Please:
-        1. Find suitable datasets for this task
-        2. Get metadata including their sizes, formats, and quality
-        3. Provide code to download this data
-    """)
-    
-    print(recommendation)
-```
-
-<details>
-<summary>Click to expand the AI response</summary>
-
-> Of course. I have analyzed the search results for datasets suitable for building a handwritten digit recognition model. Here is a summary of the findings, my recommendations, and the code to get you started.
-> 
-> ### 1. Suitable Datasets
-> 
-> Based on the search, the most suitable and widely-used dataset for your task is the **MNIST (Modified National Institute of Standards and Technology) dataset**. Several versions of this dataset were found, with the most authoritative and easiest to use being:
-> 
-> *   **`ylecun/mnist`**: Hosted on the Hugging Face Hub. This is the original MNIST dataset provided by one of its creators, Yann LeCun. It's the recommended choice due to its ease of access via the `datasets` library.
-> *   **`Yann-LeCun/mnist_784`**: Hosted on OpenML. This is the same classic dataset, accessible through libraries like Scikit-learn.
-> 
-> These datasets are the standard benchmark for digit recognition and are perfect for your project.
-> 
-> ### 2. Metadata and Analysis
-> 
-> Here is a breakdown of the recommended datasets.
-> 
-> | Dataset Name | `ylecun/mnist` (Hugging Face) | `Yann-LeCun/mnist_784` (OpenML) |
-> | :--- | :--- | :--- |
-> | **Description** | The classic dataset of 70,000 handwritten digits (0-9). | The same classic dataset, with each image flattened into 784 features. |
-> | **Size** | - **Total Images**: 70,000<br>- **Training Set**: 60,000 images<br>- **Test Set**: 10,000 images | - **Total Images**: 70,000<br>- **Training Set**: 60,000 examples<br>- **Test Set**: 10,000 examples |
-> | **Format** | - **Images**: 28x28 grayscale `PIL.Image` objects.<br>- **Labels**: Integers from 0 to 9. | - **Data**: 70,000 rows x 784 columns (flattened 28x28 images).<br>- **Labels**: String representations of digits '0' through '9'. |
-> | **Quality** | High. This is the canonical, pre-processed dataset that has been used to benchmark thousands of machine learning models. The images are size-normalized and centered. | High. Same data source and quality as the Hugging Face version. It is a well-structured and clean dataset. |
-> | **Best For** | Projects using modern deep learning frameworks like PyTorch or TensorFlow, as the Hugging Face `datasets` library integrates seamlessly with them. | Projects using traditional machine learning or Scikit-learn, where a simple feature matrix (`X`) and target vector (`y`) are preferred. |
-> 
-> ---
-> 
-> #### Other Datasets Found (Less Suitable)
-> 
-> *   **`Kaggle/SignMNIST`**: This dataset is for **American Sign Language letters**, not handwritten digits. While it's inspired by MNIST, it's for a different task.
-> *   **`Isabelle-Guyon/gina_agnostic`**: This is a more complex, modified version of MNIST created for a specific machine learning challenge (distinguishing odd vs. even numbers from pairs of digits). It is not suitable for standard 10-class digit recognition.
-> *   **`MagedSaeed/MADBase`**: This dataset contains **Arabic handwritten digits**, which is a different character set from the standard 0-9 digits you likely intend to recognize.
-> 
-> ---
-> 
-> ### 3. Code to Download the Data
-> 
-> #### Using the Hugging Face `datasets` library
-> 
-> This is the best option if you plan to use deep learning frameworks.
-> 
-> First, install the library:
-> ```bash
-> pip install datasets
-> ```
-> 
-> Then, use this Python code to download and inspect the data:
-> ```python
-> from datasets import load_dataset
-> 
-> # Load the MNIST dataset from the Hugging Face Hub
-> mnist_dataset = load_dataset("ylecun/mnist")
-> 
-> # You can easily access the training and testing splits
-> train_data = mnist_dataset["train"]
-> test_data = mnist_dataset["test"]
-> 
-> # Let's look at a single example
-> example = train_data[0]
-> image = example['image']
-> label = example['label']
-> 
-> print(f"\nExample label: {label}")
-> print(f"Image size: {image.size}")
-> print(f"Image mode: {image.mode}")
-> 
-> # To display the image (requires matplotlib and Pillow)
-> # pip install matplotlib Pillow
-> import matplotlib.pyplot as plt
-> 
-> plt.imshow(image, cmap='gray')
-> plt.title(f"Label: {label}")
-> plt.show()
-> ```
-> 
-> #### Using OpenML and Scikit-learn
-> 
-> This is a great option if you are using Scikit-learn for your modeling.
-> 
-> First, ensure you have Scikit-learn installed:
-> ```bash
-> pip install scikit-learn
-> ```
-> 
-> Then, use this code to download the `mnist_784` dataset from OpenML:
-> ```python
-> from sklearn.datasets import fetch_openml
-> import numpy as np
-> import matplotlib.pyplot as plt
-> 
-> # Fetch the dataset from OpenML.
-> # as_frame=False returns NumPy arrays instead of a Pandas DataFrame
-> mnist = fetch_openml('mnist_784', version=1, as_frame=False, parser='auto')
-> 
-> # The data is in a dictionary-like object
-> # 'data' contains the flattened images (features)
-> # 'target' contains the labels
-> X = mnist.data
-> y = mnist.target
-> 
-> print(f"Data shape (X): {X.shape}")   # (70000, 784)
-> print(f"Target shape (y): {y.shape}") # (70000,)
-> print(f"Data type: {X.dtype}")        # float64
-> print(f"Target type: {y.dtype}")      # object (strings)
-> 
-> # Note: The labels are strings, so you might want to convert them to integers
-> y = y.astype(np.uint8)
-> print(f"Target type after conversion: {y.dtype}") # uint8
-> 
-> # Split the data into training and test sets as is standard for MNIST
-> X_train, X_test = X[:60000], X[60000:]
-> y_train, y_test = y[:60000], y[60000:]
-> 
-> print(f"\nTraining data shape: {X_train.shape}")
-> print(f"Test data shape: {X_test.shape}")
-> 
-> # To visualize an image, you need to reshape it from 784 to 28x28
-> first_image = X_train[0]
-> first_image_reshaped = first_image.reshape(28, 28)
-> first_label = y_train[0]
-> 
-> plt.imshow(first_image_reshaped, cmap='gray')
-> plt.title(f"Label: {first_label}")
-> plt.show()
-> ```
-
-</details>
-
-Take 5 minutes to think about your own deep questions you could answer with Eclair.
-
-
-
-## Command Line Interface
-Finally, you can also directly interact with the MCP tools via the command-line client.
-
-To use AI models (see below), you also need to set your AI model's API key and system prompt. For instance, for Gemini, do the following (replace XXX with your API key):
-
-```bash
-echo "GEMINI_API_KEY=XXX" >> .env
-echo "GEMINI_SYSTEM_MD="src/eclair/client/gemini/gemini.md" >> .env
-```
-
-```bash
-# Test server connectivity
-eclair-client --tool ping
-
-# Search for datasets
-eclair-client --tool search-datasets --query "mnist"
-```
-
-This also works with AI model integrations, e.g. with the `use-gemini` argument:
-```bash
-# Use with Gemini
-eclair-client --use-gemini --tool ask --query "Find datasets for image segmentation"
-
-# Short form
-eclair-client -G -T ask -Q "Find datasets for image segmentation"
-```
-
-> TODO: The CLI interface currently doesn't keep a conversation state between commands. Use the IDE integrations and AI agents below for longer conversations with memory.
-
-
-Overview of argments and shortcuts:
-
-| Long Form | Short Form | Description |
-|-----------|------------|-------------|
-| `--server-url` | `-S` | MCP server URL |
-| `--tool` | `-T` | Tool to call |
-| `--query` | `-Q` | Query string for search-datasets |
-| `--collection` | `-C` | Dataset collection |
-| `--dataset` | `-D` | Dataset name |
-| `--use-gemini` | `-G` | Use Gemini client |
-| `--use-claude` | `-L` | Use Claude client |
-
-
-### Example
-Command:
-```bash
-eclair-client -GT ask -Q "look for interesting datasets for image segmentation and order by size"
-```
-
-<details>
-<summary>Click to expand the AI response</summary>
-
-> Of course! I'd be happy to help you find interesting datasets for image segmentation. Let's get started right away.
-> 
-> First, I'll search for datasets related to "image segmentation" on the eclair server. Then, I'll analyze their metadata to determine their size and present them to you in descending order.
-> 
-> Excellent! The search returned a great list of potential datasets. Now, I will retrieve the Croissant metadata for each of these to find their sizes and other relevant details. This might take a moment as I need to query each one individually.
-> 
-> Fantastic! I've successfully retrieved the metadata and extracted the sizes for each dataset. Here is the list of image segmentation datasets, ordered from largest to smallest:
-> 
-> 1.  **`segments/sam-1b`**
->     *   **Size**: 12.3 TB
->     *   **Description**: The Segment Anything 1-Billion mask dataset (SA-1B). A massive, high-quality dataset with over 1 billion masks on 11 million images, designed for developing foundational models in computer vision.
-> 
-> 2.  **`google/cityscapes`**
->     *   **Size**: ~11.2 GB (11.0 GB + 241.0 MB)
->     *   **Description**: A large-scale dataset focusing on semantic understanding of urban street scenes from 50 different cities. It's a standard benchmark for autonomous driving applications.
-> 
-> 3.  **`segments/sidewalk-semantic`**
->     *   **Size**: 1.8 GB
->     *   **Description**: A collection of images focused on urban sidewalks with detailed semantic segmentation. Crucial for applications like autonomous robot navigation and accessibility tools.
-> 
-> 4.  **`scene_parse_150`**
->     *   **Size**: 1.0 GB
->     *   **Description**: A benchmark for scene parsing, providing densely annotated images with pixel-level labels for a wide range of objects and scenes.
-> 
-> 5.  **`augmented-traffic-signs`**
->     *   **Size**: 1.0 GB
->     *   **Description**: Contains 1000 images of traffic signs (1280x720) with segmentation masks, split into training and test sets.
-> 
-> 6.  **`facebook/ade20k`**
->     *   **Size**: 887.0 MB
->     *   **Description**: A large-scale scene parsing benchmark with a diverse set of images and dense annotations for objects and their parts.
-> 
-> 7.  **`nielsr/ade20k-panoptic`**
->     *   **Size**: 887.0 MB
->     *   **Description**: A panoptic version of the ADE20K dataset, providing annotations for both semantic "stuff" (like sky, road) and instance "things" (like individual cars, people).
-> 
-> 8.  **`kvasir-v2`**
->     *   **Size**: 495.0 MB
->     *   **Description**: A diverse dataset of medical images from the gastrointestinal tract, annotated by experts for developing computer-aided diagnosis systems.
-> 
-> 9.  **`kvasir-instrument`**
->     *   **Size**: 80.0 MB
->     *   **Description**: A dataset of images from colonoscopy procedures, with segmentation masks for various medical instruments. Useful for computer-assisted surgery applications.
-> 
-> 10. **`fashion-mnist`**
->     *   **Size**: 31.0 MB
->     *   **Description**: A dataset of 70,000 28x28 grayscale images of clothing items. While primarily for classification, it can be used for simple segmentation tasks.
-> 
-> This list should give you a great starting point! The `sam-1b` dataset is exceptionally large and state-of-the-art, while `cityscapes` and `ade20k` are very popular and well-established benchmarks.
-</details>
-
-Eclair can be integrated in many more ways. Let us know your ideas!
-
-# Development
-
-## Code structure
-
-To modify the MCP server or add new tools:
-* See `src/eclair/server`
-    * `server.py` sets up the MCP server itself
-    * `tools.py` contains tool implementations
-    * `validation.py` contains the Croissant validation
-    * `/context` contains context for AI agents, such as persona, the Croissant spec, and usage guidelines.
-
-To modify or create new MCP clients:
-* See `src/eclair/client`
-    * `server.py` implements the Python client
-    * `cli.py` implements the Command Line Interface
-    * `/gemini` contains the Gemini integration
-    * `/{model}` idem for other model integrations
-
-
-Configure upstream server settings in `config.json`
-
-Build and install: `pip install -e .`
-
-Stay awesome. Be a bit better than you were yesterday.
-
-## Testing
-
-Eclair includes comprehensive testing capabilities that can be run both as standalone scripts and with pytest.
-
-Note: the tests will automatically start the server before the test and stop it afterward. Hence, the test server should not be running before starting the tests.
-
-### Using pytest (Recommended)
-
-Run all tests with pytest for comprehensive testing:
-```bash
-# Run all tests
-pytest tests/ -v
-
-# Run specific tests
-pytest tests/test_server.py -v
-pytest tests/test_client.py -v
-
-# Run tests with coverage (if pytest-cov is installed)
-pytest tests/ --cov=src/eclair --cov-report=html
-```
-
-### Standalone Script Execution
-
-Each test can also be run directly as a Python script. For instance:
-
-Test whether the MCP server and all Eclair tools work:
-```bash
-python tests/test_server.py
-```
-
-Test the Eclair client functionality:
-```bash
-python tests/test_client.py
-```
-
-## Building and Installing
-
-### Build the Package
-```bash
-# Build using the provided script
-./build.sh
-
-# Or manually with Python build tools  
-python -m build
-```
-
-### Install from Local Build
-```bash
-pip install dist/eclair-0.0.1-py3-none-any.whl
-```
-
-### Development Installation
-```bash
-pip install -e .
-```
-
-## Contributors
-* Joaquin Vanschoren (TU Eindhoven, OpenML, Google Deepmind)
-* Omar Benjelloun (Google Deepmind)
-* Jon Lebenshold (Jetty)
-* Natasha Noy (Google)
-* Luis Oala
-=======
-[Interested? Click here to get started!](https://eclair-docs.github.io/)
->>>>>>> f98e4d1c
-
-Thank you for supporting Eclair! 🙂+[Interested? Click here to get started!](https://eclair-docs.github.io/)